--- conflicted
+++ resolved
@@ -21,7 +21,6 @@
 }: ReportProps) {
   if (isFullscreen) {
     return (
-<<<<<<< HEAD
       <Box
         w={"100%"}
         h={"100vh"}
@@ -31,16 +30,9 @@
         left={0}
         right={0}
         bgColor={"#fff"}
+        zIndex={1000}
       >
         <Tooltip content={"全画面終了"} openDelay={0} closeDelay={0}>
-=======
-      <Box w={'100%'} h={'100vh'} position={'fixed'} top={0} bottom={0} left={0} right={0} bgColor={'#fff'} zIndex={1000}>
-        <Tooltip
-          content={'全画面終了'}
-          openDelay={0}
-          closeDelay={0}
-        >
->>>>>>> 84122a3e
           <Button
             onClick={onExitFullscreen}
             h={"50px"}
