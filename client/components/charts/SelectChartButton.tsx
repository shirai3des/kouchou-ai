--- conflicted
+++ resolved
@@ -1,12 +1,7 @@
 import { AllViewIcon, DenseViewIcon, HierarchyViewIcon } from "@/components/icons/ViewIcons";
 import { Tooltip } from "@/components/ui/tooltip";
-<<<<<<< HEAD
 import { Box, Button, HStack, Icon, SegmentGroup, Stack, useBreakpointValue } from "@chakra-ui/react";
 import { CogIcon, FullscreenIcon } from "lucide-react";
-=======
-import { Button, HStack, Icon, useBreakpointValue } from "@chakra-ui/react";
-import { ChartScatterIcon, CogIcon, FullscreenIcon, MessageCircleWarningIcon, SquareSquareIcon } from "lucide-react";
->>>>>>> 2f027fe6
 import type React from "react";
 
 type Props = {
@@ -26,19 +21,28 @@
 }: Props) {
   const isVertical = useBreakpointValue({ base: true, sm: true, md: false });
   const isMobile = useBreakpointValue({ base: true, sm: true, md: false });
-  
+
   const items = [
     {
       value: "scatterAll",
       label: isVertical ? (
-        <Stack direction="column" gap={0} alignItems="center" py={1}>
-          <Icon as={AllViewIcon} w="4" h="4" />
-          <Box color="gray.500" fontWeight={selected === "scatterAll" ? "bold" : "normal"} fontSize="2xs" lineHeight="1">全体</Box>
+        <Stack direction="column" gap={1} alignItems="center" px={4} py={2}>
+          <Icon as={AllViewIcon} w="2" h="2" />
+          <Box
+            color="gray.500"
+            fontWeight={selected === "scatterAll" ? "bold" : "normal"}
+            fontSize="2xs"
+            lineHeight="1"
+          >
+            全体
+          </Box>
         </Stack>
       ) : (
         <HStack>
           <Icon as={AllViewIcon} w="6" mr={3} />
-          <Box color="gray.500" fontWeight={selected === "scatterAll" ? "bold" : "normal"} px={4} py={2}>全体</Box>
+          <Box color="gray.500" fontWeight={selected === "scatterAll" ? "bold" : "normal"} px={4} py={2}>
+            全体
+          </Box>
         </HStack>
       ),
       isDisabled: false,
@@ -46,14 +50,23 @@
     {
       value: "scatterDensity",
       label: isVertical ? (
-        <Stack direction="column" gap={0} alignItems="center" py={1}>
-          <Icon as={DenseViewIcon} w="4" h="4" />
-          <Box color="gray.500" fontWeight={selected === "scatterDensity" ? "bold" : "normal"} fontSize="2xs" lineHeight="1">濃い意見</Box>
+        <Stack direction="column" gap={1} alignItems="center" px={4} py={2}>
+          <Icon as={DenseViewIcon} w="2" h="2" />
+          <Box
+            color="gray.500"
+            fontWeight={selected === "scatterDensity" ? "bold" : "normal"}
+            fontSize="2xs"
+            lineHeight="1"
+          >
+            濃い意見
+          </Box>
         </Stack>
       ) : (
         <HStack>
           <Icon as={DenseViewIcon} w="6" mr={3} />
-          <Box color="gray.500" fontWeight={selected === "scatterDensity" ? "bold" : "normal"} px={4} py={2}>濃い意見</Box>
+          <Box color="gray.500" fontWeight={selected === "scatterDensity" ? "bold" : "normal"} px={4} py={2}>
+            濃い意見
+          </Box>
         </HStack>
       ),
       isDisabled: !isDenseGroupEnabled,
@@ -62,27 +75,30 @@
     {
       value: "treemap",
       label: isVertical ? (
-        <Stack direction="column" gap={0} alignItems="center" py={1}>
-          <Icon as={HierarchyViewIcon} w="4" h="4" />
-          <Box color="gray.500" fontWeight={selected === "treemap" ? "bold" : "normal"} fontSize="2xs" lineHeight="1">階層</Box>
+        <Stack direction="column" gap={1} alignItems="center" px={4} py={2}>
+          <Icon as={HierarchyViewIcon} w="2" h="2" />
+          <Box color="gray.500" fontWeight={selected === "treemap" ? "bold" : "normal"} fontSize="2xs" lineHeight="1">
+            階層
+          </Box>
         </Stack>
       ) : (
         <HStack>
           <Icon as={HierarchyViewIcon} w="6" mr={3} />
-          <Box color="gray.500" fontWeight={selected === "treemap" ? "bold" : "normal"} px={4} py={2}>階層</Box>
+          <Box color="gray.500" fontWeight={selected === "treemap" ? "bold" : "normal"} px={4} py={2}>
+            階層
+          </Box>
         </HStack>
       ),
       isDisabled: false,
     },
   ];
-  
+
   const handleChange = (event: React.FormEvent<HTMLDivElement>) => {
     const value = (event.target as HTMLInputElement).value;
     onChange(value);
   };
 
   return (
-<<<<<<< HEAD
     <Box
       w={"100%"}
       maxW={"1200px"}
@@ -91,104 +107,45 @@
       position="relative"
     >
       {/* セグメントグループを中央に配置 */}
-      <Box 
-        w="100%" 
-        display="flex" 
-        justifyContent="center"
-=======
-    <HStack w={"100%"} maxW={"1200px"} mx={"auto"} justify={"space-between"} align={"center"} mb={2}>
-      <RadioCardRoot
-        orientation="horizontal"
-        align="center"
-        justify="center"
-        w={"100%"}
-        maxW={"xl"}
-        size={"sm"}
-        display={"block"}
-        value={selected}
-        onChange={(e: React.ChangeEvent<HTMLInputElement>) => onChange(e.target.value)}
-        colorPalette={"cyan"}
->>>>>>> 2f027fe6
-      >
-        <SegmentGroup.Root 
+      <Box w="100%" display="flex" justifyContent="center">
+        <SegmentGroup.Root
           value={selected}
           onChange={handleChange}
           orientation={isVertical ? "vertical" : "horizontal"}
-          size={isMobile ? "sm" : "md"}
+          size="md"
           bg="gray.100"
         >
-          <SegmentGroup.Indicator 
-            bg="white" 
-            border="1px solid #E4E4E7"
-            boxShadow="0 4px 6px 0 rgba(0, 0, 0, 0.1)"
-          />
-<<<<<<< HEAD
+          <SegmentGroup.Indicator bg="white" border="1px solid #E4E4E7" boxShadow="0 4px 6px 0 rgba(0, 0, 0, 0.1)" />
           <SegmentGroup.Items items={items} />
         </SegmentGroup.Root>
       </Box>
-      
+
       {/* ボタンを配置（モバイル表示時は下部中央に配置） */}
       {isMobile ? (
-        <Box 
-          position="absolute"
-          bottom="-40px"
-          left="0"
-          right="0"
-          display="flex"
-          justifyContent="center"
-          mt={4}
-        >
+        <Box position="absolute" bottom="-40px" left="0" right="0" display="flex" justifyContent="center" mt={4}>
           <HStack gap={2}>
             <Tooltip content={"表示設定"} openDelay={0} closeDelay={0}>
-              <Button
-                onClick={onClickDensitySetting}
-                variant={"outline"}
-                h={"30px"}
-                w={"30px"}
-                p={0}
-              >
-                <Icon as={CogIcon} boxSize={3.5} />
+              <Button onClick={onClickDensitySetting} variant={"outline"} h={"40px"} w={"40px"} p={0}>
+                <Icon as={CogIcon} boxSize={5} />
               </Button>
             </Tooltip>
             <Tooltip content={"全画面表示"} openDelay={0} closeDelay={0}>
-              <Button 
-                onClick={onClickFullscreen} 
-                variant={"outline"} 
-                h={"30px"}
-                w={"30px"}
-                p={0}
-              >
-                <Icon as={FullscreenIcon} boxSize={3.5} />
+              <Button onClick={onClickFullscreen} variant={"outline"} h={"40px"} w={"40px"} p={0}>
+                <Icon as={FullscreenIcon} boxSize={5} />
               </Button>
             </Tooltip>
           </HStack>
         </Box>
       ) : (
-        <Box 
-          position="absolute" 
-          right="0" 
-          top="0"
-        >
+        <Box position="absolute" right="0" top="0">
           <HStack gap={1}>
             <Tooltip content={"表示設定"} openDelay={0} closeDelay={0}>
-              <Button
-                onClick={onClickDensitySetting}
-                variant={"outline"}
-                h={"40px"}
-                w={"40px"}
-                p={0}
-              >
+              <Button onClick={onClickDensitySetting} variant={"outline"} h={"40px"} w={"40px"} p={0}>
                 <Icon as={CogIcon} boxSize={5} />
               </Button>
             </Tooltip>
             <Tooltip content={"全画面表示"} openDelay={0} closeDelay={0}>
-              <Button 
-                onClick={onClickFullscreen} 
-                variant={"outline"} 
-                h={"40px"}
-                w={"40px"}
-                p={0}
-              >
+              <Button onClick={onClickFullscreen} variant={"outline"} h={"40px"} w={"40px"} p={0}>
                 <Icon as={FullscreenIcon} boxSize={5} />
               </Button>
             </Tooltip>
@@ -196,50 +153,5 @@
         </Box>
       )}
     </Box>
-=======
-          <RadioCardItem
-            value={"scatterDensity"}
-            label={useBreakpointValue({ base: "", md: "濃い意見グループ" })}
-            indicator={false}
-            icon={
-              <Icon>
-                <MessageCircleWarningIcon />
-              </Icon>
-            }
-            cursor={"pointer"}
-            disabled={!isDenseGroupEnabled}
-            disabledReason={"この設定条件では抽出できませんでした"}
-          />
-          <RadioCardItem
-            value={"treemap"}
-            label={useBreakpointValue({ base: "", md: "階層図" })}
-            indicator={false}
-            icon={
-              <Icon>
-                <SquareSquareIcon />
-              </Icon>
-            }
-            cursor={"pointer"}
-          />
-        </HStack>
-      </RadioCardRoot>
-      <HStack>
-        <Tooltip content={"表示設定"} openDelay={0} closeDelay={0}>
-          <Button onClick={onClickDensitySetting} variant={"outline"} h={"50px"}>
-            <Icon>
-              <CogIcon />
-            </Icon>
-          </Button>
-        </Tooltip>
-        <Tooltip content={"全画面表示"} openDelay={0} closeDelay={0}>
-          <Button onClick={onClickFullscreen} variant={"outline"} h={"50px"}>
-            <Icon>
-              <FullscreenIcon />
-            </Icon>
-          </Button>
-        </Tooltip>
-      </HStack>
-    </HStack>
->>>>>>> 2f027fe6
   );
 }