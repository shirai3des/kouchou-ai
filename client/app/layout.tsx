<<<<<<< HEAD
import {Provider} from '@/components/ui/provider'
import './global.css'
import {getImageFromServerSrc} from '@/app/utils/image-src'
import { GoogleAnalytics } from '@next/third-parties/google'

const enableGA = !!process.env.NEXT_PUBLIC_GA_MEASUREMENT_ID && 
  (process.env.ENVIRONMENT === 'production' || process.env.NODE_ENV === 'production')
=======
import { Provider } from "@/components/ui/provider";
import "./global.css";
import { getImageFromServerSrc } from "@/app/utils/image-src";
>>>>>>> ef26974c

export default function RootLayout({
  children,
}: Readonly<{ children: React.ReactNode }>) {
  return (
    <html suppressHydrationWarning lang={"ja"}>
      <head>
<<<<<<< HEAD
        <link rel={'icon'} href={getImageFromServerSrc('/meta/icon.png')} sizes={'any'}/>
        {enableGA && (
          <GoogleAnalytics gaId={process.env.NEXT_PUBLIC_GA_MEASUREMENT_ID || ''} />
        )}
=======
        <link
          rel={"icon"}
          href={getImageFromServerSrc("/meta/icon.png")}
          sizes={"any"}
        />
>>>>>>> ef26974c
      </head>
      <body>
        <Provider>{children}</Provider>
      </body>
    </html>
  );
}<|MERGE_RESOLUTION|>--- conflicted
+++ resolved
@@ -1,16 +1,10 @@
-<<<<<<< HEAD
-import {Provider} from '@/components/ui/provider'
-import './global.css'
-import {getImageFromServerSrc} from '@/app/utils/image-src'
-import { GoogleAnalytics } from '@next/third-parties/google'
-
-const enableGA = !!process.env.NEXT_PUBLIC_GA_MEASUREMENT_ID && 
-  (process.env.ENVIRONMENT === 'production' || process.env.NODE_ENV === 'production')
-=======
 import { Provider } from "@/components/ui/provider";
 import "./global.css";
 import { getImageFromServerSrc } from "@/app/utils/image-src";
->>>>>>> ef26974c
+import { GoogleAnalytics } from "@next/third-parties/google";
+
+const enableGA = !!process.env.NEXT_PUBLIC_GA_MEASUREMENT_ID && 
+  (process.env.ENVIRONMENT === "production" || process.env.NODE_ENV === "production");
 
 export default function RootLayout({
   children,
@@ -18,18 +12,14 @@
   return (
     <html suppressHydrationWarning lang={"ja"}>
       <head>
-<<<<<<< HEAD
-        <link rel={'icon'} href={getImageFromServerSrc('/meta/icon.png')} sizes={'any'}/>
-        {enableGA && (
-          <GoogleAnalytics gaId={process.env.NEXT_PUBLIC_GA_MEASUREMENT_ID || ''} />
-        )}
-=======
         <link
           rel={"icon"}
           href={getImageFromServerSrc("/meta/icon.png")}
           sizes={"any"}
         />
->>>>>>> ef26974c
+        {enableGA && (
+          <GoogleAnalytics gaId={process.env.NEXT_PUBLIC_GA_MEASUREMENT_ID || ""} />
+        )}
       </head>
       <body>
         <Provider>{children}</Provider>
