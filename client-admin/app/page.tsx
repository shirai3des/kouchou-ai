"use client";

import { getApiBaseUrl } from "@/app/utils/api";
import { Header } from "@/components/Header";
import { ClusterEditDialog } from "@/components/dialogs/ClusterEditDialog";
import { MenuContent, MenuItem, MenuRoot, MenuTrigger } from "@/components/ui/menu";
import { toaster } from "@/components/ui/toaster";
import { Tooltip } from "@/components/ui/tooltip";
import type { ClusterResponse, Report } from "@/type";
import {
  Box,
  Button,
  Card,
  Dialog,
  Flex,
  HStack,
  Heading,
  Icon,
  Input,
  LinkBox,
  LinkOverlay,
  Popover,
  Portal,
  Select,
  Spinner,
  Steps,
  Text,
  Textarea,
  VStack,
  createListCollection,
} from "@chakra-ui/react";
import {
  CircleAlertIcon,
  CircleCheckIcon,
  CircleFadingArrowUpIcon,
  DownloadIcon,
  EllipsisIcon,
  ExternalLinkIcon,
} from "lucide-react";
import Link from "next/link";
import { useEffect, useRef, useState } from "react";

// ステップの定義
const stepKeys = [
  "extraction",
  "embedding",
  "hierarchical_clustering",
  "hierarchical_initial_labelling",
  "hierarchical_merge_labelling",
  "hierarchical_overview",
  "hierarchical_aggregation",
  "hierarchical_visualization",
];

const steps = [
  { id: 1, title: "抽出", description: "データの抽出" },
  { id: 2, title: "埋め込み", description: "埋め込み表現の生成" },
  { id: 3, title: "意見グループ化", description: "意見グループ化の実施" },
  { id: 4, title: "初期ラベリング", description: "初期ラベルの付与" },
  { id: 5, title: "統合ラベリング", description: "ラベルの統合" },
  { id: 6, title: "概要生成", description: "概要の作成" },
  { id: 7, title: "集約", description: "結果の集約" },
  { id: 8, title: "可視化", description: "結果の可視化" },
];

// ステータスに応じた表示内容を返す関数
function getStatusDisplay(status: string) {
  switch (status) {
    case "ready":
      return {
        borderColor: "green",
        iconColor: "green",
        textColor: "#2577b1",
        icon: <CircleCheckIcon size={30} />,
      };
    case "error":
      return {
        borderColor: "red.600",
        iconColor: "red.600",
        textColor: "red.600",
        icon: <CircleAlertIcon size={30} />,
      };
    default:
      return {
        borderColor: "gray",
        iconColor: "gray",
        textColor: "gray",
        icon: <CircleFadingArrowUpIcon size={30} />,
      };
  }
}

// カスタムフック：fetchを用いて指定レポートの進捗を定期ポーリングで取得
function useReportProgressPoll(slug: string, shouldSubscribe: boolean) {
  const [progress, setProgress] = useState<string>("loading");
  const [errorStep, setErrorStep] = useState<string | null>(null);
  const [lastValidStep, setLastValidStep] = useState<string>("loading");
  const [isPolling, setIsPolling] = useState<boolean>(true);
<<<<<<< HEAD
=======
  const [tokenUsage, setTokenUsage] = useState<number>(0);
  const [tokenUsageInput, setTokenUsageInput] = useState<number>(0);
  const [tokenUsageOutput, setTokenUsageOutput] = useState<number>(0);

>>>>>>> 7d613ad9
  // hasReloaded のデフォルト値を false に設定
  const [hasReloaded, setHasReloaded] = useState<boolean>(false);

  useEffect(() => {
    if (!shouldSubscribe || !isPolling) return;

    let cancelled = false;
    let retryCount = 0;
    const maxRetries = 10;

    async function poll() {
      if (cancelled) return;

      try {
        const response = await fetch(`${process.env.NEXT_PUBLIC_API_BASEPATH}/admin/reports/${slug}/status/step-json`, {
          headers: {
            "x-api-key": process.env.NEXT_PUBLIC_ADMIN_API_KEY || "",
            "Content-Type": "application/json",
            // キャッシュを防止するためのヘッダーを追加
            "Cache-Control": "no-cache, no-store, must-revalidate",
            Pragma: "no-cache",
          },
        });

        if (response.ok) {
          const data = await response.json();

          if (data.token_usage !== undefined) {
            setTokenUsage(data.token_usage);
          }
          if (data.token_usage_input !== undefined) {
            setTokenUsageInput(data.token_usage_input);
          }
          if (data.token_usage_output !== undefined) {
            setTokenUsageOutput(data.token_usage_output);
          }

          if (!data.current_step || data.current_step === "loading") {
            retryCount = 0;
            setTimeout(poll, 3000);
            return;
          }

          if (data.current_step === "error") {
            setErrorStep(data.error_step || lastValidStep);
            setProgress("error");
            setIsPolling(false);
            return;
          }

          setLastValidStep(data.current_step);
          setErrorStep(null);
          setProgress(data.current_step);

          if (data.current_step === "completed") {
            setIsPolling(false);
            return;
          }

          // 正常なレスポンスの場合は次のポーリングをスケジュール
          setTimeout(poll, 3000);
        } else {
          retryCount++;
          if (retryCount >= maxRetries) {
            console.error("Maximum retry attempts reached");
            setProgress("error");
            setIsPolling(false);
            return;
          }
          const retryInterval = retryCount < 3 ? 2000 : 5000;
          setTimeout(poll, retryInterval);
        }
      } catch (error) {
        console.error("Polling error:", error);
        retryCount++;
        if (retryCount >= maxRetries) {
          setProgress("error");
          setIsPolling(false);
          return;
        }
        setTimeout(poll, 5000);
      }
    }

    poll();

    return () => {
      cancelled = true;
    };
  }, [slug, shouldSubscribe, lastValidStep, isPolling]);

  useEffect(() => {
    // 完了またはエラーでかつリロード済みでない場合
    if ((progress === "completed" || progress === "error") && !hasReloaded) {
      setHasReloaded(true);

      const reloadTimeout = setTimeout(() => {
        window.location.reload();
      }, 1500);

      return () => clearTimeout(reloadTimeout);
    }
  }, [progress, hasReloaded]);

  return { progress, errorStep, tokenUsage, tokenUsageInput, tokenUsageOutput };
}

// 個々のレポートカードコンポーネント
function ReportCard({
  report,
  reports,
  setReports,
}: {
  report: Report;
  reports?: Report[];
  setReports?: (reports: Report[] | undefined) => void;
}) {
  const statusDisplay = getStatusDisplay(report.status);
  const { progress, errorStep, tokenUsage, tokenUsageInput, tokenUsageOutput } = useReportProgressPoll(report.slug, report.status !== "ready");

  const currentStepIndex =
    progress === "completed" ? steps.length : stepKeys.indexOf(progress) === -1 ? 0 : stepKeys.indexOf(progress);

  const [lastProgress, setLastProgress] = useState<string | null>(null);
  const clusterDialogContentRef = useRef<HTMLDivElement>(null);

  // 編集ダイアログの状態管理
  const [isEditDialogOpen, setIsEditDialogOpen] = useState(false);
  const [editTitle, setEditTitle] = useState(report.title);
  const [editDescription, setEditDescription] = useState(report.description || "");

  // クラスタ編集ダイアログの状態管理
  const [isClusterEditDialogOpen, setIsClusterEditDialogOpen] = useState(false);
  const [clusters, setClusters] = useState<ClusterResponse[]>([]);
  const [selectedClusterId, setSelectedClusterId] = useState<string | undefined>(undefined);
  const [editClusterTitle, setEditClusterTitle] = useState("");
  const [editClusterDescription, setEditClusterDescription] = useState("");

  // エラー状態の判定
  const isErrorState = progress === "error" || report.status === "error";

  const displayTokenUsageInput = report.status === "processing" ? tokenUsageInput : report.tokenUsageInput;
  const displayTokenUsageOutput = report.status === "processing" ? tokenUsageOutput : report.tokenUsageOutput;
  const displayTokenUsage = report.status === "processing" ? tokenUsage : report.tokenUsage;

  // progress が変更されたときにレポート状態を更新
  useEffect(() => {
    if ((progress === "completed" || progress === "error") && progress !== lastProgress) {
      setLastProgress(progress);

      if (progress === "completed" && setReports) {
        const updatedReports = reports?.map((r) => (r.slug === report.slug ? { 
          ...r, 
          status: "ready",
          tokenUsage: tokenUsage || r.tokenUsage,
          tokenUsageInput: tokenUsageInput || r.tokenUsageInput,
          tokenUsageOutput: tokenUsageOutput || r.tokenUsageOutput
        } : r));
        setReports(updatedReports);
      } else if (progress === "error" && setReports) {
        const updatedReports = reports?.map((r) => (r.slug === report.slug ? { 
          ...r, 
          status: "error",
          tokenUsage: tokenUsage || r.tokenUsage,
          tokenUsageInput: tokenUsageInput || r.tokenUsageInput,
          tokenUsageOutput: tokenUsageOutput || r.tokenUsageOutput
        } : r));
        setReports(updatedReports);
      }
    }
  }, [progress, lastProgress, reports, setReports, report.slug, tokenUsage, tokenUsageInput, tokenUsageOutput]);
  return (
    <LinkBox
      as={Card.Root}
      key={report.slug}
      mb={4}
      borderLeftWidth={10}
      borderLeftColor={isErrorState ? "red.600" : statusDisplay.borderColor}
      position="relative"
      transition="all 0.2s"
      pointerEvents={isEditDialogOpen ? "none" : "auto"}
      _hover={
        report.status === "ready" && !isEditDialogOpen
          ? {
              backgroundColor: "gray.50",
              cursor: "pointer",
            }
          : {}
      }
      onClick={(e) => {
        if (report.status === "ready") {
          window.open(`${process.env.NEXT_PUBLIC_CLIENT_BASEPATH}/${report.slug}`, "_blank");
        }
        return true;
      }}
    >
      <Card.Body>
        <HStack justify="space-between">
          <HStack>
            <Box mr={3} color={isErrorState ? "red.600" : statusDisplay.iconColor}>
              {isErrorState ? <CircleAlertIcon size={30} /> : statusDisplay.icon}
            </Box>
            <Box>
              <LinkOverlay href={`/${report.slug}`} target="_blank" rel="noopener noreferrer">
                <Text fontSize="md" fontWeight="bold" color={isErrorState ? "red.600" : statusDisplay.textColor}>
                  {report.title}
                </Text>
              </LinkOverlay>
              <Card.Description>{`${process.env.NEXT_PUBLIC_CLIENT_BASEPATH}/${report.slug}`}</Card.Description>
              {report.createdAt && (
                <Text fontSize="xs" color="gray.500" mb={1}>
                  作成日時:{" "}
                  {new Date(report.createdAt).toLocaleString("ja-JP", {
                    timeZone: "Asia/Tokyo",
                  })}
                </Text>
              )}
              {/* トークン使用量の表示を追加 */}
              <Text fontSize="xs" color="gray.500" mb={1}>
                トークン使用量: {
                  report.status === "processing" ? 
                    (tokenUsageInput > 0 || tokenUsageOutput > 0 ? 
                      `入力: ${tokenUsageInput.toLocaleString()}, 出力: ${tokenUsageOutput.toLocaleString()}` : 
                      (tokenUsage > 0 ? `${tokenUsage.toLocaleString()} (詳細なし)` : "情報なし")) :
                    (report.tokenUsageInput != null && report.tokenUsageOutput != null ? 
                      `入力: ${report.tokenUsageInput.toLocaleString()}, 出力: ${report.tokenUsageOutput.toLocaleString()}` : 
                      (report.tokenUsage != null ? `${report.tokenUsage.toLocaleString()} (詳細なし)` : "情報なし"))
                }
              </Text>
              {report.status !== "ready" && (
                <Box mt={2}>
                  <Steps.Root defaultStep={currentStepIndex} count={steps.length}>
                    <Steps.List>
                      {steps.map((step, index) => {
                        const isCompleted = index < currentStepIndex;

                        const stepColor = (() => {
                          if (progress === "error" && index === currentStepIndex) {
                            return "red.500";
                          }
                          if (isCompleted) return "green.500";
                          return "gray.300";
                        })();

                        return (
                          <Steps.Item key={step.id} index={index} title={step.title}>
                            <Flex direction="column" align="center">
                              <Steps.Indicator boxSize="24px" bg={stepColor} position="relative" />
                              <Steps.Title
                                mt={1}
                                fontSize="sm"
                                whiteSpace="nowrap"
                                textAlign="center"
                                color={stepColor}
                                fontWeight={progress === "error" && index === currentStepIndex ? "bold" : "normal"}
                              >
                                {step.title}
                              </Steps.Title>
                            </Flex>
                            <Steps.Separator borderColor={stepColor} />
                          </Steps.Item>
                        );
                      })}
                    </Steps.List>
                  </Steps.Root>
                </Box>
              )}
            </Box>
          </HStack>
          {report.status === "ready" && (
            <Box
              position="absolute"
              top="0"
              left="0"
              right="0"
              bottom="0"
              display="flex"
              alignItems="center"
              justifyContent="center"
              backgroundColor="blackAlpha.100"
              opacity="0"
              transition="opacity 0.2s"
              _hover={{ opacity: 1 }}
              pointerEvents="auto"
              zIndex="10"
            >
              <Button variant="solid" size="sm" bg="white" color="black" zIndex="50" pointerEvents="auto">
                <Flex align="center" gap={2}>
                  <ExternalLinkIcon size={16} />
                  <Text>レポートを見る</Text>
                </Flex>
              </Button>
            </Box>
          )}
          <HStack position="relative" zIndex="20">
            {report.status === "ready" && report.isPubcom && (
              <Popover.Root>
                <Popover.Trigger asChild>
                  <Button
                    variant="ghost"
                    onClick={(e) => {
                      e.stopPropagation();
                    }}
                  >
                    <Tooltip content="CSVファイルをダウンロード" openDelay={0} closeDelay={0}>
                      <Icon>
                        <DownloadIcon />
                      </Icon>
                    </Tooltip>
                  </Button>
                </Popover.Trigger>
                <Portal>
                  <Popover.Positioner>
                    <Popover.Content>
                      <Popover.Arrow />
                      <Popover.Body p={0}>
                        <VStack align="stretch" gap={0}>
                          <Button
                            variant="ghost"
                            justifyContent="flex-start"
                            borderRadius={0}
                            py={2}
                            onClick={async (e) => {
                              e.stopPropagation();
                              try {
                                const response = await fetch(`${getApiBaseUrl()}/admin/comments/${report.slug}/csv`, {
                                  headers: {
                                    "x-api-key": process.env.NEXT_PUBLIC_ADMIN_API_KEY || "",
                                    "Content-Type": "application/json",
                                  },
                                });
                                if (!response.ok) {
                                  const errorData = await response.json();
                                  throw new Error(errorData.detail || "CSV ダウンロードに失敗しました");
                                }
                                const blob = await response.blob();
                                const url = window.URL.createObjectURL(blob);
                                const link = document.createElement("a");
                                link.href = url;
                                link.download = `kouchou_${report.slug}.csv`;
                                link.click();
                                window.URL.revokeObjectURL(url);
                              } catch (error) {
                                console.error(error);
                              }
                            }}
                          >
                            CSV
                          </Button>
                          <Button
                            variant="ghost"
                            justifyContent="flex-start"
                            borderRadius={0}
                            py={2}
                            onClick={async (e) => {
                              e.stopPropagation();
                              try {
                                const response = await fetch(`${getApiBaseUrl()}/admin/comments/${report.slug}/csv`, {
                                  headers: {
                                    "x-api-key": process.env.NEXT_PUBLIC_ADMIN_API_KEY || "",
                                    "Content-Type": "application/json",
                                  },
                                });
                                if (!response.ok) {
                                  const errorData = await response.json();
                                  throw new Error(errorData.detail || "CSV ダウンロードに失敗しました");
                                }
                                const blob = await response.blob();
                                const text = await blob.text();
                                // UTF-8 BOMを追加
                                const bom = "\uFEFF";
                                const bomBlob = new Blob([bom + text], {
                                  type: "text/csv;charset=utf-8",
                                });
                                const url = window.URL.createObjectURL(bomBlob);
                                const link = document.createElement("a");
                                link.href = url;
                                link.download = `kouchou_${report.slug}_excel.csv`;
                                link.click();
                                window.URL.revokeObjectURL(url);
                              } catch (error) {
                                console.error(error);
                              }
                            }}
                          >
                            CSV for Excel(Windows)
                          </Button>
                        </VStack>
                      </Popover.Body>
                    </Popover.Content>
                  </Popover.Positioner>
                </Portal>
              </Popover.Root>
            )}
            {report.status === "ready" && (
              <Box
                onClick={(e) => e.stopPropagation()}
                onMouseDown={(e) => e.stopPropagation()}
                onPointerDown={(e) => e.stopPropagation()}
              >
                {(() => {
                  const visibilityOptions = createListCollection({
                    items: [
                      { label: "公開", value: "public" },
                      { label: "限定公開", value: "unlisted" },
                      { label: "非公開", value: "private" },
                    ],
                  });

                  return (
                    <Select.Root
                      collection={visibilityOptions}
                      size="sm"
                      width="150px"
                      defaultValue={[report.visibility.toString()]}
                      onValueChange={async (value) => {
                        // valueは配列の可能性があるため、最初の要素を取得
                        const selected = Array.isArray(value?.value) ? value?.value[0] : value?.value;
                        if (!selected || selected === report.visibility.toString()) return;
                        try {
                          const response = await fetch(`${getApiBaseUrl()}/admin/reports/${report.slug}/visibility`, {
                            method: "PATCH",
                            headers: {
                              "x-api-key": process.env.NEXT_PUBLIC_ADMIN_API_KEY || "",
                              "Content-Type": "application/json",
                            },
                            body: JSON.stringify({ visibility: selected }),
                          });
                          if (!response.ok) {
                            const errorData = await response.json();
                            throw new Error(errorData.detail || "公開状態の変更に失敗しました");
                          }
                          const data = await response.json();
                          const updatedReports = reports?.map((r) =>
                            r.slug === report.slug ? { ...r, visibility: data.visibility } : r,
                          );
                          if (setReports) {
                            setReports(updatedReports);
                          }
                        } catch (error) {
                          console.error(error);
                        }
                      }}
                    >
                      <Select.HiddenSelect />
                      <Select.Control>
                        <Select.Trigger>
                          <Select.ValueText placeholder="公開状態" />
                        </Select.Trigger>
                        <Select.IndicatorGroup>
                          <Select.Indicator />
                        </Select.IndicatorGroup>
                      </Select.Control>
                      <Portal>
                        <Select.Positioner>
                          <Select.Content>
                            {visibilityOptions.items.map((option) => (
                              <Select.Item item={option} key={option.value}>
                                {option.label}
                                <Select.ItemIndicator />
                              </Select.Item>
                            ))}
                          </Select.Content>
                        </Select.Positioner>
                      </Portal>
                    </Select.Root>
                  );
                })()}
              </Box>
            )}
            <MenuRoot>
              <MenuTrigger asChild>
                <Button variant="ghost" size="lg" onClick={(e) => e.stopPropagation()}>
                  <EllipsisIcon />
                </Button>
              </MenuTrigger>
              <MenuContent>
                <MenuItem value="duplicate">レポートを複製して新規作成(開発中)</MenuItem>
                <MenuItem
                  value="edit"
                  onClick={(e) => {
                    e.stopPropagation();
                    setEditTitle(report.title);
                    setEditDescription(report.description || "");
                    setIsEditDialogOpen(true);
                  }}
                >
                  レポートを編集する
                </MenuItem>
                <MenuItem
                  value="edit-cluster"
                  onClick={async (e) => {
                    e.stopPropagation();
                    try {
                      const response = await fetch(`${getApiBaseUrl()}/admin/reports/${report.slug}/cluster-labels`, {
                        headers: {
                          "x-api-key": process.env.NEXT_PUBLIC_ADMIN_API_KEY || "",
                        },
                      });
                      if (!response.ok) {
                        throw new Error("クラスタ一覧の取得に失敗しました");
                      }
                      const data = await response.json();
                      setClusters(data.clusters || []);
                      if (data.clusters && data.clusters.length > 0) {
                        setSelectedClusterId(data.clusters[0].id);
                        setEditClusterTitle(data.clusters[0].label);
                        setEditClusterDescription(data.clusters[0].description);
                      } else {
                        setSelectedClusterId(undefined);
                        setEditClusterTitle("");
                        setEditClusterDescription("");
                      }
                      setIsClusterEditDialogOpen(true);
                    } catch (error) {
                      console.error(error);
                      toaster.create({
                        type: "error",
                        title: "エラー",
                        description: "クラスタ一覧の取得に失敗しました。",
                      });
                    }
                  }}
                >
                  意見グループを編集する
                </MenuItem>
                <MenuItem
                  value="delete"
                  color="fg.error"
                  onClick={async (e) => {
                    e.stopPropagation();
                    if (confirm(`レポート「${report.title}」を削除してもよろしいですか？`)) {
                      try {
                        const response = await fetch(
                          `${process.env.NEXT_PUBLIC_API_BASEPATH}/admin/reports/${report.slug}`,
                          {
                            method: "DELETE",
                            headers: {
                              "x-api-key": process.env.NEXT_PUBLIC_ADMIN_API_KEY || "",
                              "Content-Type": "application/json",
                            },
                          },
                        );
                        if (response.ok) {
                          alert("レポートを削除しました");
                          window.location.reload();
                        } else {
                          const errorData = await response.json();
                          throw new Error(errorData.detail || "レポートの削除に失敗しました");
                        }
                      } catch (error) {
                        console.error(error);
                      }
                    }
                  }}
                >
                  レポートを削除する
                </MenuItem>
              </MenuContent>
            </MenuRoot>
          </HStack>
        </HStack>
      </Card.Body>

      <Dialog.Root
        open={isEditDialogOpen}
        onOpenChange={({ open }) => setIsEditDialogOpen(open)}
        modal={true}
        closeOnInteractOutside={true}
        trapFocus={true}
      >
        <Portal>
          <Dialog.Backdrop
            zIndex={1000}
            position="fixed"
            inset={0}
            backgroundColor="blackAlpha.100"
            backdropFilter="blur(2px)"
          />
          <Dialog.Positioner>
            <Dialog.Content
              pointerEvents="auto"
              position="relative"
              zIndex={1001}
              boxShadow="md"
              onClick={(e) => e.stopPropagation()}
            >
              <Dialog.CloseTrigger position="absolute" top={3} right={3} />
              <Dialog.Header>
                <Dialog.Title>レポートを編集</Dialog.Title>
              </Dialog.Header>
              <Dialog.Body>
                <VStack gap={4} align="stretch">
                  <Box>
                    <Text mb={2} fontWeight="bold">
                      タイトル
                    </Text>
                    <Input
                      value={editTitle}
                      onChange={(e) => setEditTitle(e.target.value)}
                      placeholder="レポートのタイトルを入力"
                    />
                  </Box>
                  <Box>
                    <Text mb={2} fontWeight="bold">
                      調査概要
                    </Text>
                    <Textarea
                      value={editDescription}
                      onChange={(e) => setEditDescription(e.target.value)}
                      placeholder="調査の概要を入力"
                    />
                  </Box>
                </VStack>
              </Dialog.Body>
              <Dialog.Footer>
                <Button variant="outline" onClick={() => setIsEditDialogOpen(false)}>
                  キャンセル
                </Button>
                <Button
                  ml={3}
                  onClick={async () => {
                    try {
                      const response = await fetch(`${getApiBaseUrl()}/admin/reports/${report.slug}/metadata`, {
                        method: "PATCH",
                        headers: {
                          "x-api-key": process.env.NEXT_PUBLIC_ADMIN_API_KEY || "",
                          "Content-Type": "application/json",
                        },
                        body: JSON.stringify({
                          title: editTitle,
                          description: editDescription,
                        }),
                      });

                      if (!response.ok) {
                        const errorData = await response.json();
                        throw new Error(errorData.detail || "メタデータの更新に失敗しました");
                      }

                      // レポート一覧を更新
                      if (setReports && reports) {
                        const updatedReports = reports.map((r) =>
                          r.slug === report.slug
                            ? {
                                ...r,
                                title: editTitle,
                                description: editDescription,
                              }
                            : r,
                        );
                        setReports(updatedReports);
                      }

                      // 成功メッセージを表示
                      toaster.create({
                        type: "success",
                        title: "更新完了",
                        description: "レポート情報が更新されました",
                      });

                      // ダイアログを閉じる
                      setIsEditDialogOpen(false);
                    } catch (error) {
                      console.error("メタデータの更新に失敗しました:", error);
                      toaster.create({
                        type: "error",
                        title: "更新エラー",
                        description: "メタデータの更新に失敗しました",
                      });
                    }
                  }}
                >
                  保存
                </Button>
              </Dialog.Footer>
            </Dialog.Content>
          </Dialog.Positioner>
        </Portal>
      </Dialog.Root>

      {/* クラスタ編集ダイアログ */}
      <ClusterEditDialog
        report={report}
        isOpen={isClusterEditDialogOpen}
        onClose={() => setIsClusterEditDialogOpen(false)}
        clusters={clusters}
        setClusters={setClusters}
        selectedClusterId={selectedClusterId}
        setSelectedClusterId={setSelectedClusterId}
        editClusterTitle={editClusterTitle}
        setEditClusterTitle={setEditClusterTitle}
        editClusterDescription={editClusterDescription}
        setEditClusterDescription={setEditClusterDescription}
      />
    </LinkBox>
  );
}

function DownloadBuildButton() {
  const [isLoading, setIsLoading] = useState(false);

  const handleDownload = async () => {
    setIsLoading(true);
    try {
      const res = await fetch("/api/download");

      if (!res.ok) {
        throw new Error("ビルドに失敗しました");
      }

      const blob = await res.blob();
      const contentDisposition = res.headers.get("Content-Disposition");
      const match = contentDisposition?.match(/filename="?(.+)"?/);
      const filename = match?.[1] ?? "kouchou-ai.zip";

      const url = window.URL.createObjectURL(blob);
      const a = document.createElement("a");
      a.href = url;
      a.download = filename;
      document.body.appendChild(a);
      a.click();
      a.remove();
      window.URL.revokeObjectURL(url);

      toaster.create({
        type: "success",
        duration: 5000,
        title: "エクスポート完了",
        description: "ダウンロードフォルダに保存されました。",
      });
    } catch (error) {
      toaster.create({
        type: "error",
        duration: 5000,
        title: "エクスポート失敗",
        description: "問題が解決しない場合は、管理者に問い合わせてください。",
      });
    } finally {
      setIsLoading(false);
    }
  };

  return (
    <Button size="xl" onClick={handleDownload} loading={isLoading} loadingText="エクスポート中">
      全レポートをエクスポート
    </Button>
  );
}

export default function Page() {
  const [reports, setReports] = useState<Report[]>();

  useEffect(() => {
    (async () => {
      const response = await fetch(`${process.env.NEXT_PUBLIC_API_BASEPATH}/admin/reports`, {
        method: "GET",
        headers: {
          "x-api-key": process.env.NEXT_PUBLIC_ADMIN_API_KEY || "",
          "Content-Type": "application/json",
        },
      });
      if (!response.ok) return;
      setReports(await response.json());
    })();
  }, []);

  return (
    <div className="container">
      <Header />
      <Box mx="auto" maxW="1000px" mb={5}>
        <Heading textAlign="left" fontSize="xl" mb={8}>
          レポート管理
        </Heading>
        {!reports && (
          <VStack>
            <Spinner />
          </VStack>
        )}
        {reports && reports.length === 0 && (
          <VStack my={10}>
            <Text>レポートがありません</Text>
          </VStack>
        )}
        {reports &&
          reports.length > 0 &&
          reports.map((report) => (
            <ReportCard key={report.slug} report={report} reports={reports} setReports={setReports} />
          ))}
        <HStack justify="center" mt={10}>
          <Link href="/create">
            <Button size="xl">新しいレポートを作成する</Button>
          </Link>
          <DownloadBuildButton />
          <Link href="/environment">
            <Button size="xl" variant="outline">
              環境検証
            </Button>
          </Link>
        </HStack>
      </Box>
    </div>
  );
}<|MERGE_RESOLUTION|>--- conflicted
+++ resolved
@@ -96,13 +96,10 @@
   const [errorStep, setErrorStep] = useState<string | null>(null);
   const [lastValidStep, setLastValidStep] = useState<string>("loading");
   const [isPolling, setIsPolling] = useState<boolean>(true);
-<<<<<<< HEAD
-=======
   const [tokenUsage, setTokenUsage] = useState<number>(0);
   const [tokenUsageInput, setTokenUsageInput] = useState<number>(0);
   const [tokenUsageOutput, setTokenUsageOutput] = useState<number>(0);
 
->>>>>>> 7d613ad9
   // hasReloaded のデフォルト値を false に設定
   const [hasReloaded, setHasReloaded] = useState<boolean>(false);
 
