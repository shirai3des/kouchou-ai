--- conflicted
+++ resolved
@@ -24,15 +24,11 @@
         raise ValueError(f"Properties {property_columns} not found in comments. Columns are {comments.columns}")
 
 
-<<<<<<< HEAD
 def build_argument(comment_id: str, argument: str, append_comment_id_to_argument: bool) -> str:
     if append_comment_id_to_argument:
         # github PR 番号などがidに付与されており、管理画面でid表示がONになっている場合は、#{id}を付与する
         return f"{argument} #{comment_id}"
     return argument
-=======
-
->>>>>>> 40eebebf
 
 
 def extraction(config):
