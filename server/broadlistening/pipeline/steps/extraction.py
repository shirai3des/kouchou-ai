--- conflicted
+++ resolved
@@ -145,11 +145,7 @@
         {"role": "user", "content": input},
     ]
     try:
-<<<<<<< HEAD
-        response, token_input, token_output, token_total = request_to_chat_openai(
-=======
-        response = request_to_chat_ai(
->>>>>>> 077c3f6f
+        response, token_input, token_output, token_total = request_to_chat_ai(
             messages=messages,
             model=model,
             is_json=False,
