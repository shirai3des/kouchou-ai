--- conflicted
+++ resolved
@@ -238,11 +238,7 @@
 	@$(check_env_changes); \
 	if [ "$changed" = "true" ]; then \
 		echo "envファイルの変更が検出されました。Azure用イメージを再ビルドします..."; \
-<<<<<<< HEAD
 		$(update_env_hashes); \
-=======
-		$(update_env_hashes_inline); \
->>>>>>> 68cc2440
 	else \
 		echo "envファイルに変更はありません。Azure用イメージをビルドします..."; \
 	fi
@@ -251,6 +247,7 @@
 	docker build --platform linux/amd64 -t $(AZURE_ACR_NAME).azurecr.io/client:latest ./client
 	docker build --platform linux/amd64 --no-cache -t $(AZURE_ACR_NAME).azurecr.io/client-admin:latest ./client-admin
 	docker build --platform linux/amd64 --no-cache -t $(AZURE_ACR_NAME).azurecr.io/client-static-build:latest -f ./client-static-build/Dockerfile .
+
 
 
 # イメージをAzureにプッシュ（ローカルのDockerから）
